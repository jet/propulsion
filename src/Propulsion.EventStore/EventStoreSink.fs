--- conflicted
+++ resolved
@@ -111,18 +111,14 @@
                 | ResultKind.Other -> bads stream oStreams; incr resultExnOther
 
     type EventStoreSchedulingEngine =
+
         static member Create(log : ILogger, storeLog, connections : _ [], itemDispatcher, stats : EventStoreStats, dumpStreams, ?maxBatches)
             : Scheduling.StreamSchedulingEngine<_,_> =
             let writerResultLog = log.ForContext<Writer.Result>()
             let mutable robin = 0
             let attemptWrite (item : Scheduling.DispatchItem<_>) = async {
-<<<<<<< HEAD
-                let index = Interlocked.Increment(&robin) % conns.Length
-                let selectedConnection = conns.[index]
-=======
                 let index = Interlocked.Increment(&robin) % connections.Length
                 let selectedConnection = connections.[index]
->>>>>>> 35f4c289
                 let maxEvents, maxBytes = 65536, 4 * 1024 * 1024 - (*fudge*)4096
                 let stats, span' = Buffering.StreamSpan.slice (maxEvents,maxBytes) item.span
                 try let! res = Writer.write storeLog selectedConnection item.stream span'
@@ -138,13 +134,8 @@
                 let _stream, ss = applyResultToStreamState res
                 Writer.logTo writerResultLog (stream,res)
                 ss.write
-<<<<<<< HEAD
-            let disp = Scheduling.MultiDispatcher<_,_>(dispatcher,attemptWrite,interpretWriteResultProgress,stats,dumpStreams)
-            Scheduling.StreamSchedulingEngine(disp, enableSlipstreaming=true, ?maxBatches = maxBatches, idleDelay=TimeSpan.FromMilliseconds 2.)
-=======
             let dispatcher = Scheduling.MultiDispatcher<_,_>(itemDispatcher,attemptWrite,interpretWriteResultProgress,stats,dumpStreams)
             Scheduling.StreamSchedulingEngine(dispatcher, enableSlipstreaming=true, ?maxBatches = maxBatches, idleDelay=TimeSpan.FromMilliseconds 2.)
->>>>>>> 35f4c289
 
 type EventStoreSink =
 
