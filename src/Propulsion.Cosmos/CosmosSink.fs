﻿namespace Propulsion.Cosmos

open Equinox.Cosmos.Core
open Equinox.Cosmos.Store
open Propulsion
open Propulsion.Streams
open Propulsion.Streams.Internal // Helpers
open Serilog
open System.Collections.Generic
open System
open System.Threading

[<AutoOpen>]
module private Impl =
    let inline mb x = float x / 1024. / 1024.

module Internal =

    [<AutoOpen>]
    module Writer =
        type [<RequireQualifiedAccess>] ResultKind = TimedOut | RateLimited | TooLarge | Malformed | Other

        type [<NoComparison;NoEquality>] Result =
            | Ok of updatedPos: int64
            | Duplicate of updatedPos: int64
            | PartialDuplicate of overage: StreamSpan<byte[]>
            | PrefixMissing of batch: StreamSpan<byte[]> * writePos: int64
        let logTo (log: ILogger) (res : string * Choice<(int*int)*Result,(int*int)*exn>) =
            match res with
            | stream, (Choice1Of2 (_, Ok pos)) ->
                log.Information("Wrote     {stream} up to {pos}", stream, pos)
            | stream, (Choice1Of2 (_, Duplicate updatedPos)) ->
                log.Information("Ignored   {stream} (synced up to {pos})", stream, updatedPos)
            | stream, (Choice1Of2 (_, PartialDuplicate overage)) ->
                log.Information("Requeing  {stream} {pos} ({count} events)", stream, overage.index, overage.events.Length)
            | stream, (Choice1Of2 (_, PrefixMissing (batch,pos))) ->
                log.Information("Waiting   {stream} missing {gap} events ({count} events @ {pos})", stream, batch.index-pos, batch.events.Length, batch.index)
            | stream, (Choice2Of2 (_, exn)) ->
                log.Warning(exn,"Writing   {stream} failed, retrying", stream)

        let write (log : ILogger) (ctx : Context) stream span = async {
            let stream = ctx.CreateStream stream
            log.Debug("Writing {s}@{i}x{n}",stream,span.index,span.events.Length)
            let! res = ctx.Sync(stream, { index = span.index; etag = None }, span.events |> Array.map (fun x -> x :> _))
            let ress =
                match res with
                | AppendResult.Ok pos -> Ok pos.index
                | AppendResult.Conflict (pos, _) | AppendResult.ConflictUnknown pos ->
                    match pos.index with
                    | actual when actual < span.index -> PrefixMissing (span, actual)
                    | actual when actual >= span.index + span.events.LongLength -> Duplicate actual
#if NET461
                    | actual -> PartialDuplicate { index = actual; events = span.events |> Seq.skip (actual-span.index |> int) |> Array.ofSeq }
#else
                    | actual -> PartialDuplicate { index = actual; events = span.events |> Array.skip (actual-span.index |> int) }
#endif
            log.Debug("Result: {res}",ress)
            return ress }
        let (|TimedOutMessage|RateLimitedMessage|TooLargeMessage|MalformedMessage|Other|) (e: exn) =
            let isMalformed () =
                let m = string e
                m.Contains "SyntaxError: JSON.parse Error: Unexpected input at position"
                 || m.Contains "SyntaxError: JSON.parse Error: Invalid character at position"
            match e.GetType().Name with
            | "Microsoft.Azure.Documents.RequestTimeoutException" -> TimedOutMessage
            | "Microsoft.Azure.Documents.RequestRateTooLargeException" -> RateLimitedMessage
            | "Microsoft.Azure.Documents.RequestEntityTooLargeException" -> TooLargeMessage
            | _ when isMalformed () -> MalformedMessage
            | _ -> Other

        let classify = function
            | RateLimitedMessage -> ResultKind.RateLimited
            | TimedOutMessage -> ResultKind.TimedOut
            | TooLargeMessage -> ResultKind.TooLarge
            | MalformedMessage -> ResultKind.Malformed
            | Other -> ResultKind.Other
        let isMalformed = function
            | ResultKind.RateLimited | ResultKind.TimedOut | ResultKind.Other -> false
            | ResultKind.TooLarge | ResultKind.Malformed -> true

    type OkResult = (int*int)*Writer.Result
    type FailResult = (int*int) * exn

    type CosmosStats(log : ILogger, categorize, statsInterval, stateInterval) =
        inherit Scheduling.StreamSchedulerStats<OkResult,FailResult>(log, statsInterval, stateInterval)
        let okStreams, resultOk, resultDup, resultPartialDup, resultPrefix, resultExnOther = HashSet(), ref 0, ref 0, ref 0, ref 0, ref 0
        let badCats, failStreams, rateLimited, timedOut, tooLarge, malformed = CatStats(), HashSet(), ref 0, ref 0, ref 0, ref 0
        let rlStreams, toStreams, tlStreams, mfStreams, oStreams = HashSet(), HashSet(), HashSet(), HashSet(), HashSet()
        let mutable okEvents, okBytes, exnEvents, exnBytes = 0, 0L, 0, 0L

        override __.DumpStats() =
            let results = !resultOk + !resultDup + !resultPartialDup + !resultPrefix
            log.Information("Completed {mb:n0}MB {completed:n0}r {streams:n0}s {events:n0}e ({ok:n0} ok {dup:n0} redundant {partial:n0} partial {prefix:n0} waiting)",
                mb okBytes, results, okStreams.Count, okEvents, !resultOk, !resultDup, !resultPartialDup, !resultPrefix)
            okStreams.Clear(); resultOk := 0; resultDup := 0; resultPartialDup := 0; resultPrefix := 0; okEvents <- 0; okBytes <- 0L
            if !rateLimited <> 0 || !timedOut <> 0 || !tooLarge <> 0 || !malformed <> 0 || badCats.Any then
                let fails = !rateLimited + !timedOut + !tooLarge + !malformed + !resultExnOther
                log.Warning("Exceptions {mb:n0}MB {fails:n0}r {streams:n0}s {events:n0}e Rate-limited {rateLimited:n0}r {rlStreams:n0}s Timed out {toCount:n0}r {toStreams:n0}s",
                    mb exnBytes, fails, failStreams.Count, exnEvents, !rateLimited, rlStreams.Count, !timedOut, toStreams.Count)
                rateLimited := 0; timedOut := 0; resultExnOther := 0; failStreams.Clear(); rlStreams.Clear(); toStreams.Clear(); exnBytes <- 0L; exnEvents <- 0
            if badCats.Any then
                log.Warning("Malformed cats {@badCats} Too large {tooLarge:n0}r {@tlStreams} Malformed {malformed:n0}r {@mfStreams} Other {other:n0}r {@oStreams}",
                    badCats.StatsDescending |> Seq.truncate 50, !tooLarge, tlStreams |> Seq.truncate 100, !malformed, mfStreams |> Seq.truncate 100, !resultExnOther, oStreams |> Seq.truncate 100)
                badCats.Clear(); tooLarge := 0; malformed := 0;  resultExnOther := 0; tlStreams.Clear(); mfStreams.Clear(); oStreams.Clear()
            Equinox.Cosmos.Store.Log.InternalMetrics.dump log

        override __.Handle message =
            let inline adds x (set:HashSet<_>) = set.Add x |> ignore
            let inline bads x (set:HashSet<_>) = badCats.Ingest(categorize x); adds x set
            base.Handle message
            match message with
            | Scheduling.InternalMessage.Added _ -> () // Processed by standard logging already; we have nothing to add
            | Scheduling.InternalMessage.Result (_duration, (stream, Choice1Of2 ((es,bs),r))) ->
                adds stream okStreams
                okEvents <- okEvents + es
                okBytes <- okBytes + int64 bs
                match r with
                | Writer.Result.Ok _ -> incr resultOk
                | Writer.Result.Duplicate _ -> incr resultDup
                | Writer.Result.PartialDuplicate _ -> incr resultPartialDup
                | Writer.Result.PrefixMissing _ -> incr resultPrefix
            | Scheduling.InternalMessage.Result (_duration, (stream, Choice2Of2 ((es,bs),exn))) ->
                adds stream failStreams
                exnEvents <- exnEvents + es
                exnBytes <- exnBytes + int64 bs
                match Writer.classify exn with
                | ResultKind.RateLimited -> adds stream rlStreams; incr rateLimited
                | ResultKind.TimedOut -> adds stream toStreams; incr timedOut
                | ResultKind.TooLarge -> bads stream tlStreams; incr tooLarge
                | ResultKind.Malformed -> bads stream mfStreams; incr malformed
                | ResultKind.Other -> bads stream oStreams; incr resultExnOther

    type CosmosSchedulingEngine =
        static member Create(log : ILogger, cosmosContexts : _ [], itemDispatcher, stats : CosmosStats, dumpStreams, ?maxBatches)
            : Scheduling.StreamSchedulingEngine<_,_> =
            let writerResultLog = log.ForContext<Writer.Result>()
            let mutable robin = 0
            let attemptWrite (item : Scheduling.DispatchItem<_>) = async {
                let index = Interlocked.Increment(&robin) % cosmosContexts.Length
                let selectedConnection = cosmosContexts.[index]
                let maxEvents, maxBytes = 16384, 1024 * 1024 - (*fudge*)4096
                let stats,span = Buffering.StreamSpan.slice (maxEvents,maxBytes) item.span
                try let! res = Writer.write log selectedConnection item.stream span
                    return Choice1Of2 (stats,res)
                with e -> return Choice2Of2 (stats,e) }
            let interpretWriteResultProgress (streams: Scheduling.StreamStates<_>) stream res =
                let applyResultToStreamState = function
                    | Choice1Of2 (_stats, Writer.Ok pos) ->                       streams.InternalUpdate stream pos null
                    | Choice1Of2 (_stats, Writer.Duplicate pos) ->                streams.InternalUpdate stream pos null
                    | Choice1Of2 (_stats, Writer.PartialDuplicate overage) ->     streams.InternalUpdate stream overage.index [|overage|]
                    | Choice1Of2 (_stats, Writer.PrefixMissing (overage,pos)) ->  streams.InternalUpdate stream pos [|overage|]
                    | Choice2Of2 (_stats, exn) ->
                        let malformed = Writer.classify exn |> Writer.isMalformed
                        streams.SetMalformed(stream,malformed)
                let _stream, ss = applyResultToStreamState res
                Writer.logTo writerResultLog (stream,res)
                ss.write
<<<<<<< HEAD
            let disp = Scheduling.MultiDispatcher<_,_>(dispatcher, attemptWrite, interpretWriteResultProgress, stats, dumpStreams)
            Scheduling.StreamSchedulingEngine(disp, enableSlipstreaming=true, ?maxBatches = maxBatches)
=======
            let dispatcher = Scheduling.MultiDispatcher<_,_>(itemDispatcher, attemptWrite, interpretWriteResultProgress, stats, dumpStreams)
            Scheduling.StreamSchedulingEngine(dispatcher, enableSlipstreaming=true, ?maxBatches = maxBatches)
>>>>>>> 35f4c289

type CosmosSink =
    static member Start
        (   log : ILogger, maxReadAhead, cosmosContexts, maxConcurrentStreams, categorize,
            ?statsInterval, ?stateInterval, ?ingesterStatsInterval, ?maxSubmissionsPerPartition)
        : Propulsion.ProjectorPipeline<_> =
        let statsInterval, stateInterval = defaultArg statsInterval (TimeSpan.FromMinutes 5.), defaultArg stateInterval (TimeSpan.FromMinutes 5.)
        let stats = Internal.CosmosStats(log.ForContext<Internal.CosmosStats>(), categorize, statsInterval, stateInterval)
        let dispatcher = Propulsion.Streams.Scheduling.ItemDispatcher<_>(maxConcurrentStreams)
        let dumpStreams (s : Scheduling.StreamStates<_>) l = s.Dump(l, Propulsion.Streams.Buffering.StreamState.eventsSize, categorize)
        let streamScheduler = Internal.CosmosSchedulingEngine.Create(log, cosmosContexts, dispatcher, stats, dumpStreams)
        Propulsion.Streams.Projector.StreamsProjectorPipeline.Start(
            log, dispatcher.Pump(), streamScheduler.Pump, maxReadAhead, streamScheduler.Submit, statsInterval,
            ?ingesterStatsInterval = ingesterStatsInterval, ?maxSubmissionsPerPartition = maxSubmissionsPerPartition)<|MERGE_RESOLUTION|>--- conflicted
+++ resolved
@@ -131,6 +131,7 @@
                 | ResultKind.Other -> bads stream oStreams; incr resultExnOther
 
     type CosmosSchedulingEngine =
+
         static member Create(log : ILogger, cosmosContexts : _ [], itemDispatcher, stats : CosmosStats, dumpStreams, ?maxBatches)
             : Scheduling.StreamSchedulingEngine<_,_> =
             let writerResultLog = log.ForContext<Writer.Result>()
@@ -155,15 +156,11 @@
                 let _stream, ss = applyResultToStreamState res
                 Writer.logTo writerResultLog (stream,res)
                 ss.write
-<<<<<<< HEAD
-            let disp = Scheduling.MultiDispatcher<_,_>(dispatcher, attemptWrite, interpretWriteResultProgress, stats, dumpStreams)
-            Scheduling.StreamSchedulingEngine(disp, enableSlipstreaming=true, ?maxBatches = maxBatches)
-=======
             let dispatcher = Scheduling.MultiDispatcher<_,_>(itemDispatcher, attemptWrite, interpretWriteResultProgress, stats, dumpStreams)
             Scheduling.StreamSchedulingEngine(dispatcher, enableSlipstreaming=true, ?maxBatches = maxBatches)
->>>>>>> 35f4c289
 
 type CosmosSink =
+
     static member Start
         (   log : ILogger, maxReadAhead, cosmosContexts, maxConcurrentStreams, categorize,
             ?statsInterval, ?stateInterval, ?ingesterStatsInterval, ?maxSubmissionsPerPartition)
