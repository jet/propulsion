<<<<<<< HEAD
#if COSMOSSTORE
namespace Propulsion.CosmosStore

open FSharp.Control
open Microsoft.Azure.Cosmos
open Serilog
open System
open System.Collections.Generic

[<NoComparison>]
type ChangeFeedObserverContext = { source : Container; group : string; epoch : int64; timestamp : DateTime; rangeId : int; requestCharge : float }

type IChangeFeedObserver =
    inherit IDisposable

    /// Callback responsible for
    /// - handling ingestion of a batch of documents (potentially offloading work to another control path)
    /// - ceding control as soon as commencement of the next batch retrieval is desired
    /// - triggering marking of progress via an invocation of `ctx.Checkpoint()` (can be immediate, but can also be deferred and performed asynchronously)
    /// NB emitting an exception will not trigger a retry, and no progress writing will take place without explicit calls to `ctx.Checkpoint`
    abstract member Ingest: context : ChangeFeedObserverContext * tryCheckpointAsync : Async<unit> * docs : IReadOnlyCollection<Newtonsoft.Json.Linq.JObject> -> Async<unit>

//// Wraps the V3 ChangeFeedProcessor and [`ChangeFeedProcessorEstimator`](https://docs.microsoft.com/en-us/azure/cosmos-db/how-to-use-change-feed-estimator)
type ChangeFeedProcessor =

    static member Start
        (   log : ILogger, monitored : Container,
            /// The aux, non-partitioned container holding the partition leases.
            // Aux container should always read from the write region to keep the number of write conflicts to a minimum when the sdk
            // updates the leases. Since the non-write region(s) might lag behind due to us using non-strong consistency, during
            // failover we are likely to reprocess some messages, but that's okay since processing has to be idempotent in any case
            leases : Container,
            /// Identifier to disambiguate multiple independent feed processor positions (akin to a 'consumer group')
            processorName : string,
            /// Observers to forward documents to
            observer : IChangeFeedObserver,
            ?leaseOwnerId : string,
            /// (NB Only applies if this is the first time this leasePrefix is presented)
            /// Specify `true` to request starting of projection from the present write position.
            /// Default: false (projecting all events from start beforehand)
            ?startFromTail : bool,
            /// Frequency to check for partitions without a processor. Default 1s
            ?leaseAcquireInterval : TimeSpan,
            /// Frequency to renew leases held by processors under our control. Default 3s
            ?leaseRenewInterval : TimeSpan,
            /// Duration to take lease when acquired/renewed. Default 10s
            ?leaseTtl : TimeSpan,
            /// Delay before re-polling a partition after backlog has been drained
            ?feedPollDelay : TimeSpan,
            /// Limit on items to take in a batch when querying for changes (in addition to 4MB response size limit). Default Unlimited
            ?maxDocuments : int,
            /// Continuously fed per-partition lag information until parent Async completes
            /// callback should Async.Sleep until next update is desired
            ?reportLagAndAwaitNextEstimation) = async {

        let feedPollDelay = defaultArg feedPollDelay (TimeSpan.FromSeconds 1.)
        let leaseOwnerId = defaultArg leaseOwnerId (ChangeFeedProcessor.mkLeaseOwnerIdForProcess())
        let leaseAcquireInterval = defaultArg leaseAcquireInterval (TimeSpan.FromSeconds 1.)
        let leaseTtl = defaultArg leaseTtl (TimeSpan.FromSeconds 10.)
        let leaseRenewInterval = defaultArg leaseRenewInterval (TimeSpan.FromSeconds 3.)

        let inline s (x : TimeSpan) = x.TotalSeconds
        log.Information("ChangeFeed {processorName} Lease acquire {leaseAcquireIntervalS:n0}s ttl {ttlS:n0}s renew {renewS:n0}s feedPollDelay {feedPollDelayS:n0}s",
            processorName, s leaseAcquireInterval, s leaseTtl, s leaseRenewInterval, s feedPollDelay)
        let processorName_ =  processorName + ":"
        let leaseTokenToPartitionId (leaseToken : string) = int (leaseToken.Trim[|'"'|])
        let processor =
            let handler // : Container.ChangeFeedHandlerWithManualCheckpoint
                    (context : ChangeFeedProcessorContext)
                    (changes : IReadOnlyCollection<Newtonsoft.Json.Linq.JObject>)
                    (tryCheckpointAsync : Func<System.Threading.Tasks.Task<struct (bool*exn)>>)
                    _ct = async {
                let checkpoint = async {
                    match! tryCheckpointAsync.Invoke() |> Async.AwaitTaskCorrect with
                    | true, _ -> return ()
                    | false, ex -> return! Async.Raise ex } 
                let unixEpoch = DateTime(1970, 1, 1, 0, 0, 0, 0, DateTimeKind.Utc)
                let lastChange = Seq.last changes
                try let ctx = { source = monitored; group = processorName
                                epoch = context.Headers.ContinuationToken.Trim[|'"'|] |> int64
                                timestamp = unixEpoch.AddSeconds(lastChange.Value<double>("_ts"))
                                rangeId = leaseTokenToPartitionId context.LeaseToken
                                requestCharge = context.Headers.RequestCharge }
                    return! observer.Ingest(ctx, checkpoint, changes)
                with e ->
                    log.Error(e, "Reader {processorName}/{partitionId} Handler Threw", processorName, context.LeaseToken)
                    do! Async.Raise e } |> Async.StartAsTask :> System.Threading.Tasks.Task
            monitored
                .GetChangeFeedProcessorBuilderWithManualCheckpoint(processorName_, Container.ChangeFeedHandlerWithManualCheckpoint handler)
                .WithLeaseContainer(leases)
                .WithPollInterval(feedPollDelay)
                .WithLeaseConfiguration(acquireInterval=Nullable leaseAcquireInterval, expirationInterval=Nullable leaseTtl, renewInterval=Nullable leaseRenewInterval)
                .WithInstanceName(leaseOwnerId)
                |> fun b -> if startFromTail = Some true then b else let minTime = DateTime.MinValue in b.WithStartTime(minTime.ToUniversalTime()) // fka StartFromBeginning
                // Max Items is not emphasized as a control mechanism as it can only be used meaningfully when events are highly regular in size
                |> fun b -> match maxDocuments with Some mi -> b.WithMaxItems(mi) | None -> b
                |> fun b -> b.Build()
        match reportLagAndAwaitNextEstimation with
        | None -> ()
        | Some lagMonitorCallback ->
            let estimator = monitored.GetChangeFeedEstimator(processorName_, leases)
            let rec emitLagMetrics () = async {
                let feedIteratorMap (map : 't -> 'u) (query : FeedIterator<'t>) : AsyncSeq<'u> =
                    let rec loop () : AsyncSeq<'u> = asyncSeq {
                        if not query.HasMoreResults then return None else
                        let! ct = Async.CancellationToken
                        let! (res : FeedResponse<'t>) = query.ReadNextAsync(ct) |> Async.AwaitTaskCorrect
                        for x in res do yield map x
                        if query.HasMoreResults then
                            yield! loop () }
                    // earlier versions, such as 3.9.0, do not implement IDisposable; see linked issue for detail on when SDK team added it
                    use __ = query // see https://github.com/jet/equinox/issues/225 - in the Cosmos V4 SDK, all this is managed IAsyncEnumerable
                    loop ()
                let! leasesState =
                    estimator.GetCurrentStateIterator()
                    |> feedIteratorMap (fun s -> leaseTokenToPartitionId s.LeaseToken, s.EstimatedLag)
                    |> AsyncSeq.toListAsync
                do! lagMonitorCallback (Seq.sortBy fst leasesState |> List.ofSeq)
                return! emitLagMetrics () }
            let! _ = Async.StartChild(emitLagMetrics ()) in ()
        do! processor.StartAsync() |> Async.AwaitTaskCorrect
        return processor }
#else
=======
>>>>>>> 5809e326
namespace Propulsion.Cosmos

open Microsoft.Azure.Documents
open Microsoft.Azure.Documents.Client
open Microsoft.Azure.Documents.ChangeFeedProcessor
open Microsoft.Azure.Documents.ChangeFeedProcessor.FeedProcessing
open Serilog
open System
open System.Collections.Generic

[<AutoOpen>]
module IChangeFeedObserverContextExtensions =
    /// Provides F#-friendly wrapping for the `CheckpointAsync` function, which typically makes sense to pass around in `Async` form
    type Microsoft.Azure.Documents.ChangeFeedProcessor.FeedProcessing.IChangeFeedObserverContext with
        /// Triggers `CheckpointAsync()`; Mark the the full series up to and including this batch as having been confirmed consumed.
        member __.Checkpoint() = async {
            return! __.CheckpointAsync() |> Async.AwaitTaskCorrect }

type ContainerId = { database : string; container : string }

type ChangeFeedObserverContext = { source : ContainerId; leasePrefix : string }

/// Provides F#-friendly wrapping to compose a ChangeFeedObserver from functions
type ChangeFeedObserver =
    static member Create
      ( /// Base logger context; will be decorated with a `partitionId` property when passed to `assign`, `init` and `ingest`
        log : ILogger,
        /// Callback responsible for
        /// - handling ingestion of a batch of documents (potentially offloading work to another control path)
        /// - ceding control as soon as commencement of the next batch retrieval is desired
        /// - triggering marking of progress via an invocation of `ctx.Checkpoint()` (can be immediate, but can also be deferred and performed asynchronously)
        /// NB emitting an exception will not trigger a retry, and no progress writing will take place without explicit calls to `ctx.CheckpointAsync`
        ingest : ILogger -> IChangeFeedObserverContext -> IReadOnlyList<Document> -> Async<unit>,
        /// Called when this Observer is being created (triggered before `assign`)
        ?init : ILogger -> int -> unit,
        /// Called when a lease is won and the observer is being spun up (0 or more `ingest` calls will follow). Overriding inhibits default logging.
        ?assign : ILogger -> int -> Async<unit>,
        /// Called when a lease is revoked [and the observer is about to be `Dispose`d], overriding inhibits default logging.
        ?revoke : ILogger -> Async<unit>,
        /// Called when this Observer is being destroyed due to the revocation of a lease (triggered after `revoke`)
        ?dispose : unit -> unit) =
        let mutable log = log
        let _open (ctx : IChangeFeedObserverContext) = async {
            log <- log.ForContext("partitionId",ctx.PartitionKeyRangeId)
            let rangeId = int ctx.PartitionKeyRangeId
            match init with
            | Some f -> f log rangeId
            | None ->  ()
            match assign with
            | Some f -> return! f log rangeId
            | None -> log.Information("Reader {partitionId} Assigned", ctx.PartitionKeyRangeId) }
        let _process (ctx, docs) = async {
            try do! ingest log ctx docs
            with e ->
                log.Error(e, "Reader {partitionId} Handler Threw", ctx.PartitionKeyRangeId)
                do! Async.Raise e }
        let _close (ctx : IChangeFeedObserverContext, reason) = async {
            log.Warning "Closing" // Added to enable diagnosing underlying CFP issues; will be removed eventually
            match revoke with
            | Some f -> return! f log
            | None -> log.Information("Reader {partitionId} Revoked {reason}", ctx.PartitionKeyRangeId, reason) }
        { new IChangeFeedObserver with
            member _.OpenAsync ctx = Async.StartAsTask(_open ctx) :> _
            member _.ProcessChangesAsync(ctx, docs, ct) = Async.StartAsTask(_process(ctx, docs), cancellationToken=ct) :> _
            member _.CloseAsync (ctx, reason) = Async.StartAsTask(_close (ctx, reason)) :> _
          interface IDisposable with
            member _.Dispose() =
                log.Warning "Disposing" // Added to enable diagnosing correct Disposal; will be removed eventually
                match dispose with
                | Some f -> f ()
                | None -> () }

type ChangeFeedObserverFactory =
    static member FromFunction (f : unit -> #IChangeFeedObserver) =
        { new IChangeFeedObserverFactory with member _.CreateObserver () = f () :> _ }

//// Wraps the [Azure CosmosDb ChangeFeedProcessor library](https://github.com/Azure/azure-documentdb-changefeedprocessor-dotnet)
type ChangeFeedProcessor =
    static member Start
        (   log : ILogger, client : DocumentClient, source : ContainerId,
            /// The aux, non-partitioned container holding the partition leases.
            // Aux container should always read from the write region to keep the number of write conflicts to a minimum when the sdk
            // updates the leases. Since the non-write region(s) might lag behind due to us using non-strong consistency, during
            // failover we are likely to reprocess some messages, but that's okay since processing has to be idempotent in any case
            aux : ContainerId,
            /// Identifier to disambiguate multiple independent feed processor positions (akin to a 'consumer group')
            leasePrefix : string,
            createObserver : ChangeFeedObserverContext -> IChangeFeedObserver,
            ?leaseOwnerId : string,
            /// Used to specify an endpoint/account key for the aux container, where that varies from that of the source container. Default: use `client`
            ?auxClient : DocumentClient,
            /// (NB Only applies if this is the first time this leasePrefix is presented)
            /// Specify `true` to request starting of projection from the present write position.
            /// Default: false (projecting all events from start beforehand)
            ?startFromTail : bool,
            /// Frequency to check for partitions without a processor. Default 1s
            ?leaseAcquireInterval : TimeSpan,
            /// Frequency to renew leases held by processors under our control. Default 3s
            ?leaseRenewInterval : TimeSpan,
            /// Duration to take lease when acquired/renewed. Default 10s
            ?leaseTtl : TimeSpan,
            /// Delay before re-polling a partition after backlog has been drained
            ?feedPollDelay : TimeSpan,
            /// Limit on items to take in a batch when querying for changes (in addition to 4MB response size limit). Default Unlimited
            ?maxDocuments : int,
            /// Continuously fed per-partition lag information until parent Async completes
            /// callback should Async.Sleep until next update is desired
            ?reportLagAndAwaitNextEstimation) = async {

        let leaseOwnerId = defaultArg leaseOwnerId (ChangeFeedProcessor.mkLeaseOwnerIdForProcess())
        let feedPollDelay = defaultArg feedPollDelay (TimeSpan.FromSeconds 1.)
        let leaseAcquireInterval = defaultArg leaseAcquireInterval (TimeSpan.FromSeconds 1.)
        let leaseRenewInterval = defaultArg leaseRenewInterval (TimeSpan.FromSeconds 3.)
        let leaseTtl = defaultArg leaseTtl (TimeSpan.FromSeconds 10.)

        let inline s (x : TimeSpan) = x.TotalSeconds
        log.Information("ChangeFeed Lease acquire {leaseAcquireIntervalS:n0}s ttl {ttlS:n0}s renew {renewS:n0}s feedPollDelay {feedPollDelayS:n0}s",
            s leaseAcquireInterval, s leaseTtl, s leaseRenewInterval, s feedPollDelay)

        let builder =
            let feedProcessorOptions =
                ChangeFeedProcessorOptions(
                    StartFromBeginning=not (defaultArg startFromTail false),
                    LeaseAcquireInterval=leaseAcquireInterval, LeaseExpirationInterval=leaseTtl, LeaseRenewInterval=leaseRenewInterval,
                    FeedPollDelay=feedPollDelay,
                    LeasePrefix=leasePrefix + ":")
            // As of CFP 2.2.5, the default behavior does not afford any useful characteristics when the processing is erroring:-
            // a) progress gets written regardless of whether the handler completes with an Exception or not
            // b) no retries happen while the processing is online
            // ... as a result the checkpointing logic is turned off.
            // NB for lag reporting to work correctly, it is of course still important that the writing take place, and that it be written via the CFP lib
            feedProcessorOptions.CheckpointFrequency.ExplicitCheckpoint <- true
            // Max Items is not emphasized as a control mechanism as it can only be used meaningfully when events are highly regular in size
            maxDocuments |> Option.iter (fun mi -> feedProcessorOptions.MaxItemCount <- Nullable mi)
            let mkD cid (dc : DocumentClient) =
                DocumentCollectionInfo(Uri=dc.ServiceEndpoint,ConnectionPolicy=dc.ConnectionPolicy,DatabaseName=cid.database,CollectionName=cid.container)
            ChangeFeedProcessorBuilder()
                .WithHostName(leaseOwnerId)
                .WithFeedCollection(mkD source client)
                .WithLeaseCollection(mkD aux (defaultArg auxClient client))
                .WithFeedDocumentClient(client)
                .WithLeaseDocumentClient(defaultArg auxClient client)
                .WithProcessorOptions(feedProcessorOptions)
        match reportLagAndAwaitNextEstimation with
        | None -> ()
        | Some lagMonitorCallback ->
            let! estimator = builder.BuildEstimatorAsync() |> Async.AwaitTaskCorrect
            let rec emitLagMetrics () = async {
                let! remainingWork = estimator.GetEstimatedRemainingWorkPerPartitionAsync() |> Async.AwaitTaskCorrect
                do! lagMonitorCallback <| List.ofSeq (seq { for r in remainingWork -> int (r.PartitionKeyRangeId.Trim[|'"'|]),r.RemainingWork } |> Seq.sortBy fst)
                return! emitLagMetrics () }
            let! _ = Async.StartChild(emitLagMetrics ()) in ()
        let context : ChangeFeedObserverContext = { source = source; leasePrefix = leasePrefix }
        let! processor = builder.WithObserverFactory(ChangeFeedObserverFactory.FromFunction (fun () -> createObserver context)).BuildAsync() |> Async.AwaitTaskCorrect
        do! processor.StartAsync() |> Async.AwaitTaskCorrect
        return processor }
#endif
    static member private mkLeaseOwnerIdForProcess() =
        // If k>1 processes share an owner id, then they will compete for same partitions.
        // In that scenario, redundant processing happen on assigned partitions, but checkpoint will process on only 1 consumer.
        // Including the processId should eliminate the possibility that a broken process manager causes k>1 scenario to happen.
        // The only downside is that upon redeploy, lease expiration / TTL would have to be observed before a consumer can pick it up.
        let processName = System.Reflection.Assembly.GetEntryAssembly().GetName().Name
        let processId = System.Diagnostics.Process.GetCurrentProcess().Id
        let hostName = System.Environment.MachineName
        sprintf "%s-%s-%d" hostName processName processId<|MERGE_RESOLUTION|>--- conflicted
+++ resolved
@@ -1,129 +1,3 @@
-<<<<<<< HEAD
-#if COSMOSSTORE
-namespace Propulsion.CosmosStore
-
-open FSharp.Control
-open Microsoft.Azure.Cosmos
-open Serilog
-open System
-open System.Collections.Generic
-
-[<NoComparison>]
-type ChangeFeedObserverContext = { source : Container; group : string; epoch : int64; timestamp : DateTime; rangeId : int; requestCharge : float }
-
-type IChangeFeedObserver =
-    inherit IDisposable
-
-    /// Callback responsible for
-    /// - handling ingestion of a batch of documents (potentially offloading work to another control path)
-    /// - ceding control as soon as commencement of the next batch retrieval is desired
-    /// - triggering marking of progress via an invocation of `ctx.Checkpoint()` (can be immediate, but can also be deferred and performed asynchronously)
-    /// NB emitting an exception will not trigger a retry, and no progress writing will take place without explicit calls to `ctx.Checkpoint`
-    abstract member Ingest: context : ChangeFeedObserverContext * tryCheckpointAsync : Async<unit> * docs : IReadOnlyCollection<Newtonsoft.Json.Linq.JObject> -> Async<unit>
-
-//// Wraps the V3 ChangeFeedProcessor and [`ChangeFeedProcessorEstimator`](https://docs.microsoft.com/en-us/azure/cosmos-db/how-to-use-change-feed-estimator)
-type ChangeFeedProcessor =
-
-    static member Start
-        (   log : ILogger, monitored : Container,
-            /// The aux, non-partitioned container holding the partition leases.
-            // Aux container should always read from the write region to keep the number of write conflicts to a minimum when the sdk
-            // updates the leases. Since the non-write region(s) might lag behind due to us using non-strong consistency, during
-            // failover we are likely to reprocess some messages, but that's okay since processing has to be idempotent in any case
-            leases : Container,
-            /// Identifier to disambiguate multiple independent feed processor positions (akin to a 'consumer group')
-            processorName : string,
-            /// Observers to forward documents to
-            observer : IChangeFeedObserver,
-            ?leaseOwnerId : string,
-            /// (NB Only applies if this is the first time this leasePrefix is presented)
-            /// Specify `true` to request starting of projection from the present write position.
-            /// Default: false (projecting all events from start beforehand)
-            ?startFromTail : bool,
-            /// Frequency to check for partitions without a processor. Default 1s
-            ?leaseAcquireInterval : TimeSpan,
-            /// Frequency to renew leases held by processors under our control. Default 3s
-            ?leaseRenewInterval : TimeSpan,
-            /// Duration to take lease when acquired/renewed. Default 10s
-            ?leaseTtl : TimeSpan,
-            /// Delay before re-polling a partition after backlog has been drained
-            ?feedPollDelay : TimeSpan,
-            /// Limit on items to take in a batch when querying for changes (in addition to 4MB response size limit). Default Unlimited
-            ?maxDocuments : int,
-            /// Continuously fed per-partition lag information until parent Async completes
-            /// callback should Async.Sleep until next update is desired
-            ?reportLagAndAwaitNextEstimation) = async {
-
-        let feedPollDelay = defaultArg feedPollDelay (TimeSpan.FromSeconds 1.)
-        let leaseOwnerId = defaultArg leaseOwnerId (ChangeFeedProcessor.mkLeaseOwnerIdForProcess())
-        let leaseAcquireInterval = defaultArg leaseAcquireInterval (TimeSpan.FromSeconds 1.)
-        let leaseTtl = defaultArg leaseTtl (TimeSpan.FromSeconds 10.)
-        let leaseRenewInterval = defaultArg leaseRenewInterval (TimeSpan.FromSeconds 3.)
-
-        let inline s (x : TimeSpan) = x.TotalSeconds
-        log.Information("ChangeFeed {processorName} Lease acquire {leaseAcquireIntervalS:n0}s ttl {ttlS:n0}s renew {renewS:n0}s feedPollDelay {feedPollDelayS:n0}s",
-            processorName, s leaseAcquireInterval, s leaseTtl, s leaseRenewInterval, s feedPollDelay)
-        let processorName_ =  processorName + ":"
-        let leaseTokenToPartitionId (leaseToken : string) = int (leaseToken.Trim[|'"'|])
-        let processor =
-            let handler // : Container.ChangeFeedHandlerWithManualCheckpoint
-                    (context : ChangeFeedProcessorContext)
-                    (changes : IReadOnlyCollection<Newtonsoft.Json.Linq.JObject>)
-                    (tryCheckpointAsync : Func<System.Threading.Tasks.Task<struct (bool*exn)>>)
-                    _ct = async {
-                let checkpoint = async {
-                    match! tryCheckpointAsync.Invoke() |> Async.AwaitTaskCorrect with
-                    | true, _ -> return ()
-                    | false, ex -> return! Async.Raise ex } 
-                let unixEpoch = DateTime(1970, 1, 1, 0, 0, 0, 0, DateTimeKind.Utc)
-                let lastChange = Seq.last changes
-                try let ctx = { source = monitored; group = processorName
-                                epoch = context.Headers.ContinuationToken.Trim[|'"'|] |> int64
-                                timestamp = unixEpoch.AddSeconds(lastChange.Value<double>("_ts"))
-                                rangeId = leaseTokenToPartitionId context.LeaseToken
-                                requestCharge = context.Headers.RequestCharge }
-                    return! observer.Ingest(ctx, checkpoint, changes)
-                with e ->
-                    log.Error(e, "Reader {processorName}/{partitionId} Handler Threw", processorName, context.LeaseToken)
-                    do! Async.Raise e } |> Async.StartAsTask :> System.Threading.Tasks.Task
-            monitored
-                .GetChangeFeedProcessorBuilderWithManualCheckpoint(processorName_, Container.ChangeFeedHandlerWithManualCheckpoint handler)
-                .WithLeaseContainer(leases)
-                .WithPollInterval(feedPollDelay)
-                .WithLeaseConfiguration(acquireInterval=Nullable leaseAcquireInterval, expirationInterval=Nullable leaseTtl, renewInterval=Nullable leaseRenewInterval)
-                .WithInstanceName(leaseOwnerId)
-                |> fun b -> if startFromTail = Some true then b else let minTime = DateTime.MinValue in b.WithStartTime(minTime.ToUniversalTime()) // fka StartFromBeginning
-                // Max Items is not emphasized as a control mechanism as it can only be used meaningfully when events are highly regular in size
-                |> fun b -> match maxDocuments with Some mi -> b.WithMaxItems(mi) | None -> b
-                |> fun b -> b.Build()
-        match reportLagAndAwaitNextEstimation with
-        | None -> ()
-        | Some lagMonitorCallback ->
-            let estimator = monitored.GetChangeFeedEstimator(processorName_, leases)
-            let rec emitLagMetrics () = async {
-                let feedIteratorMap (map : 't -> 'u) (query : FeedIterator<'t>) : AsyncSeq<'u> =
-                    let rec loop () : AsyncSeq<'u> = asyncSeq {
-                        if not query.HasMoreResults then return None else
-                        let! ct = Async.CancellationToken
-                        let! (res : FeedResponse<'t>) = query.ReadNextAsync(ct) |> Async.AwaitTaskCorrect
-                        for x in res do yield map x
-                        if query.HasMoreResults then
-                            yield! loop () }
-                    // earlier versions, such as 3.9.0, do not implement IDisposable; see linked issue for detail on when SDK team added it
-                    use __ = query // see https://github.com/jet/equinox/issues/225 - in the Cosmos V4 SDK, all this is managed IAsyncEnumerable
-                    loop ()
-                let! leasesState =
-                    estimator.GetCurrentStateIterator()
-                    |> feedIteratorMap (fun s -> leaseTokenToPartitionId s.LeaseToken, s.EstimatedLag)
-                    |> AsyncSeq.toListAsync
-                do! lagMonitorCallback (Seq.sortBy fst leasesState |> List.ofSeq)
-                return! emitLagMetrics () }
-            let! _ = Async.StartChild(emitLagMetrics ()) in ()
-        do! processor.StartAsync() |> Async.AwaitTaskCorrect
-        return processor }
-#else
-=======
->>>>>>> 5809e326
 namespace Propulsion.Cosmos
 
 open Microsoft.Azure.Documents
@@ -280,7 +154,6 @@
         let! processor = builder.WithObserverFactory(ChangeFeedObserverFactory.FromFunction (fun () -> createObserver context)).BuildAsync() |> Async.AwaitTaskCorrect
         do! processor.StartAsync() |> Async.AwaitTaskCorrect
         return processor }
-#endif
     static member private mkLeaseOwnerIdForProcess() =
         // If k>1 processes share an owner id, then they will compete for same partitions.
         // In that scenario, redundant processing happen on assigned partitions, but checkpoint will process on only 1 consumer.
