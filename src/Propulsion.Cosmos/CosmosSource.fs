--- conflicted
+++ resolved
@@ -1,20 +1,12 @@
-<<<<<<< HEAD
-﻿#if COSMOSSTORE
+﻿#if COSMOSV2
+namespace Propulsion.Cosmos
+
+open Microsoft.Azure.Documents
+open Microsoft.Azure.Documents.ChangeFeedProcessor.FeedProcessing
+#else
 namespace Propulsion.CosmosStore
 
 open Microsoft.Azure.Cosmos
-#else
-namespace Propulsion.Cosmos
-=======
-﻿#if COSMOSV2
-namespace Propulsion.Cosmos
-#else
-namespace Propulsion.CosmosStore
-#endif
->>>>>>> 5809e326
-
-open Microsoft.Azure.Documents
-open Microsoft.Azure.Documents.ChangeFeedProcessor.FeedProcessing
 #endif
 
 open Equinox.Core // Stopwatch.Time
@@ -39,13 +31,8 @@
 
     /// Attach a property to the captured event record to hold the metric information
     // Sidestep Log.ForContext converting to a string; see https://github.com/serilog/serilog/issues/1124
-<<<<<<< HEAD
-#if COSMOSSTORE
-    let [<Literal>] PropertyTag = "propulsionCosmosStoreEvent"
-=======
 #if COSMOSV2
     let [<Literal>] PropertyTag = "propulsionCosmosEventV2"
->>>>>>> 5809e326
 #else
     let [<Literal>] PropertyTag = "propulsionCosmosEvent"
 #endif
@@ -61,8 +48,33 @@
         | true, SerilogScalar (:? Metric as e) -> Some e
         | _ -> None
 
-<<<<<<< HEAD
-#if COSMOSSTORE
+#if COSMOSV2
+type CosmosSource =
+
+    static member CreateObserver<'Items,'Batch>
+        (   log : ILogger, context : ChangeFeedObserverContext,
+            createIngester : ILogger * int -> Propulsion.Ingestion.Ingester<'Items,'Batch>,
+            mapContent : IReadOnlyList<Microsoft.Azure.Documents.Document> -> 'Items) =
+        let mutable rangeIngester = Unchecked.defaultof<_>
+        let init rangeLog partitionId = rangeIngester <- createIngester (rangeLog, partitionId)
+        let dispose () = rangeIngester.Stop()
+        let sw = Stopwatch.StartNew() // we'll end up reporting the warmup/connect time on the first batch, but that's ok
+        let ingest (log : ILogger) (ctx : IChangeFeedObserverContext) (docs : IReadOnlyList<Microsoft.Azure.Documents.Document>) = async {
+            sw.Stop() // Stop the clock after ChangeFeedProcessor hands off to us
+            let epoch, age = ctx.FeedResponse.ResponseContinuation.Trim[|'"'|] |> int64, DateTime.UtcNow - docs.[docs.Count-1].Timestamp
+            let! pt, (cur,max) = rangeIngester.Submit(epoch, ctx.Checkpoint(), mapContent docs) |> Stopwatch.Time
+            let readS, postS, rc = float sw.ElapsedMilliseconds / 1000., (let e = pt.Elapsed in e.TotalSeconds), ctx.FeedResponse.RequestCharge
+            let m = Log.Metric.Read {
+                database = context.source.database; container = context.source.container; group = context.leasePrefix; rangeId = int ctx.PartitionKeyRangeId
+                token = epoch; latency = sw.Elapsed; rc = rc; age = age; docs = docs.Count
+                ingestLatency = pt.Elapsed; ingestQueued = cur }
+            (log |> Log.metric m).Information("Reader {partitionId} {token,9} age {age:dd\.hh\:mm\:ss} {count,4} docs {requestCharge,6:f1}RU {l,5:f1}s Wait {pausedS:f3}s Ahead {cur}/{max}",
+                ctx.PartitionKeyRangeId, epoch, age, docs.Count, rc, readS, postS, cur, max)
+            sw.Restart() // restart the clock as we handoff back to the ChangeFeedProcessor
+        }
+        ChangeFeedObserver.Create(log, ingest, init=init, dispose=dispose)
+
+#else
 type CosmosStoreSource =
 
     static member private CreateTrancheObserver<'Items,'Batch>
@@ -109,68 +121,25 @@
             member _.Ingest(context, checkpoint, docs) = ingest context checkpoint docs
           interface IDisposable with
             member _.Dispose() = dispose() }
-#else
-type CosmosSource =
-=======
-#if COSMOSV2
-type CosmosSource =
-#else
-type CosmosStoreSource =
-#endif
->>>>>>> 5809e326
-
-    static member CreateObserver<'Items,'Batch>
-        (   log : ILogger, context : ChangeFeedObserverContext,
-            createIngester : ILogger * int -> Propulsion.Ingestion.Ingester<'Items,'Batch>,
-            mapContent : IReadOnlyList<Microsoft.Azure.Documents.Document> -> 'Items) =
-        let mutable rangeIngester = Unchecked.defaultof<_>
-        let init rangeLog partitionId = rangeIngester <- createIngester (rangeLog, partitionId)
-        let dispose () = rangeIngester.Stop()
-        let sw = Stopwatch.StartNew() // we'll end up reporting the warmup/connect time on the first batch, but that's ok
-        let ingest (log : ILogger) (ctx : IChangeFeedObserverContext) (docs : IReadOnlyList<Microsoft.Azure.Documents.Document>) = async {
-            sw.Stop() // Stop the clock after ChangeFeedProcessor hands off to us
-            let epoch, age = ctx.FeedResponse.ResponseContinuation.Trim[|'"'|] |> int64, DateTime.UtcNow - docs.[docs.Count-1].Timestamp
-            let! pt, (cur,max) = rangeIngester.Submit(epoch, ctx.Checkpoint(), mapContent docs) |> Stopwatch.Time
-            let readS, postS, rc = float sw.ElapsedMilliseconds / 1000., (let e = pt.Elapsed in e.TotalSeconds), ctx.FeedResponse.RequestCharge
-            let m = Log.Metric.Read {
-                database = context.source.database; container = context.source.container; group = context.leasePrefix; rangeId = int ctx.PartitionKeyRangeId
-                token = epoch; latency = sw.Elapsed; rc = rc; age = age; docs = docs.Count
-                ingestLatency = pt.Elapsed; ingestQueued = cur }
-            (log |> Log.metric m).Information("Reader {partitionId} {token,9} age {age:dd\.hh\:mm\:ss} {count,4} docs {requestCharge,6:f1}RU {l,5:f1}s Wait {pausedS:f3}s Ahead {cur}/{max}",
-                ctx.PartitionKeyRangeId, epoch, age, docs.Count, rc, readS, postS, cur, max)
-            sw.Restart() // restart the clock as we handoff back to the ChangeFeedProcessor
-        }
-        ChangeFeedObserver.Create(log, ingest, init=init, dispose=dispose)
 #endif
 
     static member Run
         (   log : ILogger,
-#if COSMOSSTORE
+#if COSMOSV2
+            client, source, aux, leaseId, startFromTail, createObserver,
+            ?maxDocuments, ?lagReportFreq : TimeSpan, ?auxClient) = async {
+        let databaseId, containerId, processorName = source.database, source.container, leaseId
+#else
             monitored : Container, leases : Container, processorName, observer,
             startFromTail, ?maxDocuments, ?lagReportFreq : TimeSpan) = async {
-#else
-            client, source, aux, leaseId, startFromTail, createObserver,
-            ?maxDocuments, ?lagReportFreq : TimeSpan, ?auxClient) = async {
-<<<<<<< HEAD
-        let processorName = leaseId;
+        let databaseId, containerId = monitored.Database.Id, monitored.Id
 #endif
-=======
-        let databaseId, containerId, processorName = source.database, source.container, leaseId
->>>>>>> 5809e326
         let logLag (interval : TimeSpan) (remainingWork : (int*int64) list) = async {
             let synced, lagged, count, total = ResizeArray(), ResizeArray(), ref 0, ref 0L
             for partitionId, lag as value in remainingWork do
                 total := !total + lag
                 incr count
                 if lag = 0L then synced.Add partitionId else lagged.Add value
-<<<<<<< HEAD
-#if COSMOSSTORE
-            let databaseId, containerId = monitored.Database.Id, monitored.Id
-#else
-            let databaseId, containerId = source.database, source.container
-#endif
-=======
->>>>>>> 5809e326
             let m = Log.Metric.Lag { database = databaseId; container = containerId; group = processorName; rangeLags = remainingWork |> Array.ofList }
             (log |> Log.metric m).Information("ChangeFeed Backlog {backlog:n0} / {count} Lagging {@lagging} Synced {@inSync}",
                 !total, !count, lagged, synced)
@@ -178,16 +147,12 @@
         let maybeLogLag = lagReportFreq |> Option.map logLag
         let! _feedEventHost =
             ChangeFeedProcessor.Start
-<<<<<<< HEAD
-#if COSMOSSTORE
+#if COSMOSV2
+              ( log, client, source, aux, ?auxClient=auxClient, leasePrefix=leaseId, startFromTail=startFromTail,
+                createObserver=createObserver, ?reportLagAndAwaitNextEstimation=maybeLogLag, ?maxDocuments=maxDocuments,
+#else
               ( log, monitored, leases, processorName, observer,
                 startFromTail=startFromTail, ?reportLagAndAwaitNextEstimation=maybeLogLag, ?maxDocuments=maxDocuments,
-#else
-              ( log, client, source, aux, ?auxClient=auxClient, leasePrefix=leaseId, startFromTail=startFromTail,
-=======
-              ( log, client, source, aux, ?auxClient=auxClient, leasePrefix=processorName, startFromTail=startFromTail,
->>>>>>> 5809e326
-                createObserver=createObserver, ?reportLagAndAwaitNextEstimation=maybeLogLag, ?maxDocuments=maxDocuments,
 #endif
                 leaseAcquireInterval=TimeSpan.FromSeconds 5., leaseRenewInterval=TimeSpan.FromSeconds 5., leaseTtl=TimeSpan.FromSeconds 10.)
         do! Async.AwaitKeyboardInterrupt() } // exiting will Cancel the child tasks, i.e. the _feedEventHost
