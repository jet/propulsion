--- conflicted
+++ resolved
@@ -47,11 +47,7 @@
             handle: Func<FsCodec.StreamName, FsCodec.ITimelineEvent<'F>[], CancellationToken, Task<struct ('R * 'Outcome)>>,
             toIndex: Func<FsCodec.ITimelineEvent<'F>[], 'R, int64>,
             stats: Stats<'Outcome>, sliceSize, eventSize,
-<<<<<<< HEAD
-            ?dumpExternalStats, ?idleDelay, ?maxBytes, ?maxEvents, ?purgeInterval, ?commitInterval)
-=======
             ?dumpExternalStats, ?idleDelay, ?maxBytes, ?maxEvents, ?purgeInterval, ?ingesterStateInterval, ?commitInterval)
->>>>>>> 57b9443f
         : SinkPipeline<Ingestion.Ingester<StreamEvent<'F> seq>> =
 
         let maxEvents, maxBytes = defaultArg maxEvents 16384, (defaultArg maxBytes (1024 * 1024 - (*fudge*)4096))
@@ -78,9 +74,5 @@
             Scheduling.Engine<struct (int64 * StreamSpan.Metrics * TimeSpan * 'Outcome), struct (StreamSpan.Metrics * TimeSpan * 'Outcome), struct (StreamSpan.Metrics * exn), 'F>
                 (dispatcher, stats, dumpStreams, pendingBufferSize = maxReadAhead, ?idleDelay = idleDelay, ?purgeInterval = purgeInterval)
 
-<<<<<<< HEAD
-        Factory.Start(log, scheduler.Pump, maxReadAhead, scheduler, stats.StatsInterval.Period, ?commitInterval = commitInterval)
-=======
         Factory.Start(log, scheduler.Pump, maxReadAhead, scheduler,
-                      ingesterStateInterval = defaultArg ingesterStateInterval stats.StateInterval.Period, ?commitInterval = commitInterval)
->>>>>>> 57b9443f
+                      ingesterStateInterval = defaultArg ingesterStateInterval stats.StateInterval.Period, ?commitInterval = commitInterval)