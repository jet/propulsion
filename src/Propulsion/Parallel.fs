--- conflicted
+++ resolved
@@ -195,12 +195,8 @@
             (    log: ILogger, maxReadAhead, maxDop, handle,
                  statsInterval,
                  ?logExternalStats,
-<<<<<<< HEAD
-                 ?ingesterStateInterval)
-=======
                  ?ingesterStateInterval,
                  ?commitInterval)
->>>>>>> 57b9443f
             : SinkPipeline<Ingestion.Ingester<'Item seq>> =
 
         let ingesterStateInterval = defaultArg ingesterStateInterval statsInterval
@@ -216,9 +212,5 @@
             ValueSome 0
 
         let submitter = Submission.SubmissionEngine<_, _, _, _>(log, statsInterval, mapBatch, ignore, alwaysReady, submitBatch)
-<<<<<<< HEAD
-        let startIngester (rangeLog, partitionId) = ParallelIngester<'Item>.Start(rangeLog, partitionId, maxReadAhead, submitter.Ingest, ingesterStateInterval)
-=======
         let startIngester (rangeLog, partitionId) = ParallelIngester<'Item>.Start(rangeLog, partitionId, maxReadAhead, submitter.Ingest, ingesterStateInterval, ?commitInterval = commitInterval)
->>>>>>> 57b9443f
         PipelineFactory.StartSink(log, scheduler.Pump, submitter.Pump, startIngester, pumpDispatcher = dispatcher.Pump)