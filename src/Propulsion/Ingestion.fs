﻿module Propulsion.Ingestion

open Propulsion.Internal
open Serilog
open System
open System.Threading

/// Manages writing of progress
/// - Each write attempt is always of the newest token (each update is assumed to also count for all preceding ones)
/// - a failed commit will be retried on the next CommitIfDirty (unless a new checkpoint has been posted that supersedes it)
type ProgressWriter<'Res when 'Res: equality>() =
    let mutable committedEpoch = None
    let mutable validatedPos = None
    let result = Event<Result<'Res, exn>>()

    [<CLIEvent>] member _.Result = result.Publish

    member _.IsDirty =
        match Volatile.Read &validatedPos with
        | Some (v, _) when Volatile.Read(&committedEpoch) <> Some v -> true
        | _ -> false

    member x.CommitIfDirty ct = task {
        match Volatile.Read &validatedPos with
        | Some (v, f) when Volatile.Read(&committedEpoch) <> Some v ->
            try do! f ct
                result.Trigger(Ok v)
                Volatile.Write(&committedEpoch, Some v)
            with e -> result.Trigger(Error e)
        | _ -> () }

    member _.Post(version, f) =
        Volatile.Write(&validatedPos, Some (version, f))

[<NoComparison; NoEquality>]
type private InternalMessage =
    /// Confirmed completion of a batch
    | Validated of epoch: int64
    /// Result from updating of Progress to backing store - processed up to nominated `epoch` or threw `exn`
    | ProgressResult of Result<int64, exn>
    /// Internal message for stats purposes
    | Added of epoch: int64 * streams: int * events: int

[<Struct; NoComparison; NoEquality>]
type Batch<'Items> = { epoch: int64; items: 'Items; isTail: bool; onCompletion: unit -> unit; checkpoint: CancellationToken -> Task<unit> }

type private Stats(log: ILogger, partitionId, statsInterval: TimeSpan) =
    let mutable readEpoch, validatedEpoch, committedEpoch = None, None, None
    let mutable commitFails, commits = 0, 0
    let mutable cycles, batchesPended, streamsPended, eventsPended = 0, 0, 0, 0
    member val Interval = IntervalTimer statsInterval

    member _.DumpStats(activeReads, maxReads) =
        log.Information("Ingester {partition} Ahead {activeReads}/{maxReads} Committed {committed} @ {validated}/{pos} ok {commits} failed {fails} Ingested {batches} ({streams:n0}s {events:n0}e) Cycles {cycles}",
                        partitionId, activeReads, maxReads, Option.toNullable committedEpoch, Option.toNullable validatedEpoch, Option.toNullable readEpoch, commits, commitFails, batchesPended, streamsPended, eventsPended, cycles)
        cycles <- 0; batchesPended <- 0; streamsPended <- 0; eventsPended <- 0
        if commitFails <> 0 && commits = 0 then log.Error("Ingester {partition} Commits failing: {failures} failures", partitionId, commitFails)
        commits <- 0; commitFails <- 0

    member _.Handle: InternalMessage -> unit = function
        | Validated epoch ->
            validatedEpoch <- Some epoch
        | ProgressResult (Ok epoch) ->
            commits <- commits + 1
            committedEpoch <- Some epoch
        | ProgressResult (Error (_exn: exn)) ->
            commitFails <- commitFails + 1
        | Added (epoch, streams, events) ->
            readEpoch <- Some epoch
            batchesPended <- batchesPended + 1
            streamsPended <- streamsPended + streams
            eventsPended <- eventsPended + events

    member x.RecordCycle() =
        cycles <- cycles + 1

/// Buffers items read from a range, unpacking them out of band from the reading so that can overlap
/// On completion of the unpacking, they get submitted onward to the Submitter which will buffer them for us
type Ingester<'Items> private
    (   stats: Stats, maxReadAhead,
        // forwards a set of items and the completion callback, yielding streams count * event count
        submitBatch: 'Items * (unit -> unit) -> struct (int * int),
        cts: CancellationTokenSource,
        commitInterval: TimeSpan) =

    let progressWriter = ProgressWriter<_>()
<<<<<<< HEAD
    let startPeriodicCommitLoop ct () = Task.periodically progressWriter.CommitIfDirty commitInterval ct
=======
>>>>>>> 57b9443f
    let flushProgress (backoff: TimeSpan) ct = task {
        while progressWriter.IsDirty do
            try do! progressWriter.CommitIfDirty ct
            with _ -> ()
            if progressWriter.IsDirty then // TODO move backoff into the with when upping to F# 7
                do! Task.delay backoff ct }

    let maxRead = Sem maxReadAhead
    let awaitIncoming, applyIncoming, enqueueIncoming =
        let c = Channel.unboundedSr<Batch<'Items>> in let r, w = c.Reader, c.Writer
        Channel.awaitRead r, Channel.apply r, Channel.write w
    let awaitMessage, applyMessages, enqueueMessage =
        let c = Channel.unboundedSr in let r, w = c.Reader, c.Writer
        Channel.awaitRead r, Channel.apply r, Channel.write w

    let handleIncoming (batch: Batch<'Items>) =
        let markCompleted () =
            enqueueMessage <| Validated batch.epoch
            // Need to report progress before the Release or batch.OnCompletion, in order for AwaitCheckpointed to be correct
            progressWriter.Post(batch.epoch, batch.checkpoint)
            batch.onCompletion ()
            maxRead.Release()
        let struct (streamCount, itemCount) = submitBatch (batch.items, markCompleted)
        enqueueMessage <| Added (batch.epoch, streamCount, itemCount)

    member private x.Pump(ct) = task {
        use _ = progressWriter.Result.Subscribe(ProgressResult >> enqueueMessage)
        Task.start (startPeriodicCommitLoop ct)
        let mutable exiting = false
        while not exiting do
            exiting <- ct.IsCancellationRequested
            while applyIncoming handleIncoming || applyMessages stats.Handle do ()
            stats.RecordCycle()
            if exiting then do! progressWriter.CommitIfDirty CancellationToken.None // Get stats clean before we dump them
            if exiting || stats.Interval.IfDueRestart() then let struct (active, max) = maxRead.State in stats.DumpStats(active, max)
            let startWaits ct = [| awaitIncoming ct :> Task
                                   awaitMessage ct
                                   Task.Delay(stats.Interval.RemainingMs, ct) |]
            if not exiting then do! Task.runWithCancellation ct (fun ct -> Task.WhenAny(startWaits ct)) }

    /// Starts an independent Task that handles
    /// a) `unpack`ing of `incoming` items
    /// b) `submit`ting them onward (assuming there is capacity within the `maxReadAhead`)
    /// Default `commitInterval` is 5s
    static member Start<'Items>(log, partitionId, maxReadAhead, submitBatch, statsInterval, ?commitInterval) =
        let cts = new CancellationTokenSource()
        let stats = Stats(log, partitionId, statsInterval)
<<<<<<< HEAD
        let commitInterval = defaultArg commitInterval (TimeSpan.FromSeconds 5.)
        let instance = Ingester<'Items>(stats, maxReadAhead, submitBatch, cts, commitInterval = commitInterval)
=======
        let instance = Ingester<'Items>(stats, maxReadAhead, submitBatch, cts, commitInterval = defaultArg commitInterval (TimeSpan.seconds 5))
>>>>>>> 57b9443f
        let startPump () = task {
            try do! instance.Pump cts.Token
            finally log.Information("... ingester stopped") }
        Task.start startPump
        instance

    /// Returns (reads in flight, maximum reads in flight)
    member _.CurrentCapacity() = maxRead.State
    /// Submits a batch for unpacking and submission
    /// Returns (reads in flight, maximum reads in flight)
    /// NOTE Caller should AwaitCapacity before calling again
    member x.Ingest(batch: Batch<'Items>) =
        enqueueIncoming batch
<<<<<<< HEAD
        x.CurrentCapacity()
    /// If at/over limit, wait for the in-flight reads to drop below the limit
    member _.AwaitCapacity() = maxRead.Wait cts.Token
    /// Wait for all submitted batches to have been processed
    member _.AwaitCompleted() = maxRead.WaitForCompleted cts.Token
=======
        // ... but we might hold off on yielding if we're at capacity
        do! maxRead.Wait(cts.Token)
        return maxRead.State }
    member x.Wait(ct) = task {
        let! r = maxRead.WaitForCompleted ct
        do! x.AwaitCheckpointed ct
        return r }
>>>>>>> 57b9443f

    /// caller expected to `Stop` the active processing thread for the Ingester (and Flush) before releasing references to it
    member _.Stop() = cts.Cancel()
<<<<<<< HEAD
    member _.Flush backoff ct = flushProgress backoff ct
=======

    member _.FlushProgress ct =
        progressWriter.CommitIfDirty ct

    member private x.AwaitCheckpointed ct = task {
        if progressWriter.IsDirty then
            try do! x.FlushProgress ct
            with _ -> () // one attempt to do it proactively
            while progressWriter.IsDirty do
                do! Task.delay (commitInterval / 2.) ct }

    member private x.CheckpointPeriodically(ct: CancellationToken) = task {
        while not ct.IsCancellationRequested do
            do! x.FlushProgress ct
            do! Task.delay commitInterval ct }
>>>>>>> 57b9443f
<|MERGE_RESOLUTION|>--- conflicted
+++ resolved
@@ -84,10 +84,7 @@
         commitInterval: TimeSpan) =
 
     let progressWriter = ProgressWriter<_>()
-<<<<<<< HEAD
     let startPeriodicCommitLoop ct () = Task.periodically progressWriter.CommitIfDirty commitInterval ct
-=======
->>>>>>> 57b9443f
     let flushProgress (backoff: TimeSpan) ct = task {
         while progressWriter.IsDirty do
             try do! progressWriter.CommitIfDirty ct
@@ -135,12 +132,7 @@
     static member Start<'Items>(log, partitionId, maxReadAhead, submitBatch, statsInterval, ?commitInterval) =
         let cts = new CancellationTokenSource()
         let stats = Stats(log, partitionId, statsInterval)
-<<<<<<< HEAD
-        let commitInterval = defaultArg commitInterval (TimeSpan.FromSeconds 5.)
-        let instance = Ingester<'Items>(stats, maxReadAhead, submitBatch, cts, commitInterval = commitInterval)
-=======
         let instance = Ingester<'Items>(stats, maxReadAhead, submitBatch, cts, commitInterval = defaultArg commitInterval (TimeSpan.seconds 5))
->>>>>>> 57b9443f
         let startPump () = task {
             try do! instance.Pump cts.Token
             finally log.Information("... ingester stopped") }
@@ -154,40 +146,12 @@
     /// NOTE Caller should AwaitCapacity before calling again
     member x.Ingest(batch: Batch<'Items>) =
         enqueueIncoming batch
-<<<<<<< HEAD
         x.CurrentCapacity()
     /// If at/over limit, wait for the in-flight reads to drop below the limit
     member _.AwaitCapacity() = maxRead.Wait cts.Token
     /// Wait for all submitted batches to have been processed
     member _.AwaitCompleted() = maxRead.WaitForCompleted cts.Token
-=======
-        // ... but we might hold off on yielding if we're at capacity
-        do! maxRead.Wait(cts.Token)
-        return maxRead.State }
-    member x.Wait(ct) = task {
-        let! r = maxRead.WaitForCompleted ct
-        do! x.AwaitCheckpointed ct
-        return r }
->>>>>>> 57b9443f
 
     /// caller expected to `Stop` the active processing thread for the Ingester (and Flush) before releasing references to it
     member _.Stop() = cts.Cancel()
-<<<<<<< HEAD
-    member _.Flush backoff ct = flushProgress backoff ct
-=======
-
-    member _.FlushProgress ct =
-        progressWriter.CommitIfDirty ct
-
-    member private x.AwaitCheckpointed ct = task {
-        if progressWriter.IsDirty then
-            try do! x.FlushProgress ct
-            with _ -> () // one attempt to do it proactively
-            while progressWriter.IsDirty do
-                do! Task.delay (commitInterval / 2.) ct }
-
-    member private x.CheckpointPeriodically(ct: CancellationToken) = task {
-        while not ct.IsCancellationRequested do
-            do! x.FlushProgress ct
-            do! Task.delay commitInterval ct }
->>>>>>> 57b9443f
+    member _.Flush backoff ct = flushProgress backoff ct