--- conflicted
+++ resolved
@@ -66,13 +66,7 @@
     static member Start
         (   log: ILogger, maxReadAhead, context, maxConcurrentStreams, stats: CosmosStorePrunerStats,
             ?purgeInterval, ?wakeForResults, ?idleDelay,
-<<<<<<< HEAD
-            // Defaults to stateInterval
-            ?ingesterStateInterval)
-        : SinkPipeline =
-=======
             ?ingesterStateInterval, ?commitInterval): SinkPipeline =
->>>>>>> 57b9443f
         let dispatcher =
 #if COSMOSV3
             let inline pruneUntil (sn, index, ct) = Equinox.CosmosStore.Core.Events.pruneUntil context (FsCodec.StreamName.toString sn) index |> Async.executeAsTask ct
@@ -86,9 +80,5 @@
         let dumpStreams logStreamStates _log = logStreamStates Event.storedSize
         let scheduler = Scheduling.Engine(dispatcher, stats, dumpStreams, pendingBufferSize = 5,
                                           ?purgeInterval = purgeInterval, ?wakeForResults = wakeForResults, ?idleDelay = idleDelay)
-<<<<<<< HEAD
-        Factory.Start(log, scheduler.Pump, maxReadAhead, scheduler, ingesterStateInterval = defaultArg ingesterStateInterval stats.StateInterval.Period)
-=======
         Factory.Start(log, scheduler.Pump, maxReadAhead, scheduler,
-                      ingesterStateInterval = defaultArg ingesterStateInterval stats.StateInterval.Period, ?commitInterval = commitInterval)
->>>>>>> 57b9443f
+                      ingesterStateInterval = defaultArg ingesterStateInterval stats.StateInterval.Period, ?commitInterval = commitInterval)