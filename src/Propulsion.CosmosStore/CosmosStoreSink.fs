--- conflicted
+++ resolved
@@ -184,20 +184,11 @@
             ?maxEvents,
             // Default: 256KB (limited by maximum size of a CosmosDB stored procedure invocation)
             ?maxBytes,
-<<<<<<< HEAD
-            ?ingesterStateInterval)
-        : SinkPipeline =
-=======
             ?ingesterStateInterval, ?commitInterval): SinkPipeline =
->>>>>>> 57b9443f
         let dispatcher = Internal.Dispatcher.Create(log, eventsContext, maxConcurrentStreams, ?maxEvents = maxEvents, ?maxBytes = maxBytes)
         let scheduler =
             let dumpStreams logStreamStates _log = logStreamStates Event.storedSize
             Scheduling.Engine(dispatcher, stats, dumpStreams, pendingBufferSize = 5, prioritizeStreamsBy = Event.storedSize,
                               ?purgeInterval = purgeInterval, ?wakeForResults = wakeForResults, ?idleDelay = idleDelay)
-<<<<<<< HEAD
-        Factory.Start(log, scheduler.Pump, maxReadAhead, scheduler, ingesterStateInterval = defaultArg ingesterStateInterval stats.StateInterval.Period)
-=======
         Factory.Start(log, scheduler.Pump, maxReadAhead, scheduler,
-                      ingesterStateInterval = defaultArg ingesterStateInterval stats.StateInterval.Period, ?commitInterval = commitInterval)
->>>>>>> 57b9443f
+                      ingesterStateInterval = defaultArg ingesterStateInterval stats.StateInterval.Period, ?commitInterval = commitInterval)