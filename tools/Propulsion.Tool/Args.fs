--- conflicted
+++ resolved
@@ -31,24 +31,6 @@
         let [<Literal>] SCHEMA =                    "MDB_SCHEMA"
 
 type Configuration(tryGet: string -> string option, get: string -> string) =
-<<<<<<< HEAD
-    member x.CosmosConnection =                     get Configuration.Cosmos.CONNECTION
-    member x.CosmosDatabase =                       get Configuration.Cosmos.DATABASE
-    member x.CosmosContainer =                      get Configuration.Cosmos.CONTAINER
-
-    member x.DynamoRegion =                         tryGet Configuration.Dynamo.REGION
-    member x.DynamoServiceUrl =                     get Configuration.Dynamo.SERVICE_URL
-    member x.DynamoAccessKey =                      get Configuration.Dynamo.ACCESS_KEY
-    member x.DynamoSecretKey =                      get Configuration.Dynamo.SECRET_KEY
-    member x.DynamoTable =                          get Configuration.Dynamo.TABLE
-    member x.DynamoIndexTable =                     tryGet Configuration.Dynamo.INDEX_TABLE
-
-    member x.KafkaBroker =                          get Configuration.Kafka.BROKER
-    member x.KafkaTopic =                           get Configuration.Kafka.TOPIC
-
-    member x.MdbConnectionString =                  get Configuration.Mdb.CONNECTION_STRING
-    member x.MdbSchema =                            get Configuration.Mdb.SCHEMA
-=======
     member _.CosmosConnection =                     get Configuration.Cosmos.CONNECTION
     member _.CosmosDatabase =                       get Configuration.Cosmos.DATABASE
     member _.CosmosContainer =                      get Configuration.Cosmos.CONTAINER
@@ -65,7 +47,6 @@
 
     member _.MdbConnectionString =                  get Configuration.Mdb.CONNECTION_STRING
     member _.MdbSchema =                            get Configuration.Mdb.SCHEMA
->>>>>>> dde29b84
 
 module Cosmos =
 
